--- conflicted
+++ resolved
@@ -8,11 +8,7 @@
 ### DRAFT Mode
 A new component revision starts its existence in "DRAFT" mode which means it can be edited, i.e. inputs/outputs can be changed and the source code can be modified freely. On the other side "DRAFT" mode means that this component revision cannot be dragged into a workflow. This limitation is necessary in order to guarantee reproducibility and stability of workflow execution in production setups. For being able to use your component in workflows it needs to be published.
 
-<<<<<<< HEAD
-### Publishing and Updating
-=======
 ### Publishing (Releasing) and Updating
->>>>>>> 73c08224
 A revision in DRAFT mode can be published via the appropriate button in the UI. After publishing the component revision's mode is now "RELEASED". This means it cannot be edited anymore (neither source code nor inputs/outputs) but can now be dragged into and used in workflows.
 
 If later you need to change the component you have to create a new revision for this component through the UI button for "new revision" in the component view. Again you have to provide a version tag for this new revision of your component and it starts in DRAFT mode.
